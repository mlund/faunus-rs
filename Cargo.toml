[workspace]
resolver = "2"

<<<<<<< HEAD
workspace.resolver = "2"

members = [
    "interact",
    "core",
    "anglescan",
]
=======
members = ["interact", "core"]
>>>>>>> 69bee961

#[profile.release]
#opt-level = 3
#lto = false<|MERGE_RESOLUTION|>--- conflicted
+++ resolved
@@ -1,7 +1,6 @@
 [workspace]
 resolver = "2"
 
-<<<<<<< HEAD
 workspace.resolver = "2"
 
 members = [
@@ -9,9 +8,6 @@
     "core",
     "anglescan",
 ]
-=======
-members = ["interact", "core"]
->>>>>>> 69bee961
 
 #[profile.release]
 #opt-level = 3
