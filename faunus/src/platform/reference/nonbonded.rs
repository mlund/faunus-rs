// Copyright 2023 Mikael Lund
//
// Licensed under the Apache license, version 2.0 (the "license");
// you may not use this file except in compliance with the license.
// You may obtain a copy of the license at
//
//     http://www.apache.org/licenses/license-2.0
//
// Unless required by applicable law or agreed to in writing, software
// distributed under the license is distributed on an "as is" basis,
// without warranties or conditions of any kind, either express or implied.
// See the license for the specific language governing permissions and
// limitations under the license.

use anyhow::Ok;
use as_any::{AsAny, Downcast};
use core::fmt::Debug;
use interatomic::twobody::IsotropicTwobodyEnergy;
use itertools::iproduct;
use serde::Serialize;

use super::ReferencePlatform;
use crate::{
    cell::BoundaryConditions, energy::EnergyTerm, Change, Group, GroupChange, GroupCollection,
    Particle, SyncFrom,
};

/// Interface for nonbonded interactions.
///
/// # Todo
/// This should ideally use a Context instead or ReferencePlatform to be fully platform independent.
pub trait NonbondedInterface {
    fn platform(&self) -> &ReferencePlatform;

    /// Calculates the energy between two particles
    fn particle_with_particle(&self, particle1: &Particle, particle2: &Particle) -> f64;

    /// Matches all possible single group perturbations and returns the energy
    fn single_group_change(&self, group_index: usize, change: &GroupChange) -> f64 {
        match change {
            GroupChange::RigidBody => self.group_with_all(group_index),
            GroupChange::None => 0.0,
            _ => todo!("implement other group changes"),
        }
    }

    /// Calculates the energy between two groups
    fn group_to_group(&self, group1: &Group, group2: &Group) -> f64 {
        let particles1 = self.platform().particles[group1.iter_active()].iter();
        let particles2 = self.platform().particles[group2.iter_active()].iter();
        iproduct!(particles1, particles2)
            .map(|(i, j)| self.particle_with_particle(i, j))
            .sum()
    }

    /// Calculates the energy between a single group and all other groups
    fn group_with_all(&self, group_index: usize) -> f64 {
        let group = &self.platform().groups()[group_index];
        self.platform()
            .groups()
            .iter()
            .filter(|other_group| other_group.index() != group_index)
            .map(|other_group| self.group_to_group(group, other_group))
            .sum()
    }
    /// Calculates the full energy of the system by summing over
    /// all group-to-group interactions
    fn all_with_all(&self) -> f64 {
        let groups = &self.platform().groups();
        iproduct!(groups.iter(), groups.iter())
            .map(|(i, j)| self.group_to_group(i, j))
            .sum()
    }
}

impl<T: NonbondedInterface + SyncFrom + std::fmt::Debug + 'static> EnergyTerm for T {
    fn energy_change(&self, change: &Change) -> f64 {
        match change {
            Change::Everything => self.all_with_all(),
            Change::SingleGroup(group_index, group_change) => {
                self.single_group_change(*group_index, group_change)
            }
            Change::None => 0.0,
            _ => todo!("implement other changes"),
        }
    }

    fn update(&mut self, _change: &Change) -> anyhow::Result<()> {
        Ok(())
    }
}

/// Nonbonded interactions with boxed pair potentials.
pub struct NonbondedBoxed {
    pair_potentials: Vec<Vec<Box<dyn IsotropicTwobodyEnergy>>>,
    platform: Box<ReferencePlatform>,
}

impl NonbondedBoxed {
    pub fn new(platform: Box<ReferencePlatform>) -> Self {
        let pair_potentials = Vec::new();
        Self {
            pair_potentials,
            platform,
        }
    }

    /// Sets a default pair potential for all `AtomKind` pairs.
    pub fn with_default(
        platform: Box<ReferencePlatform>,
        default_pot: impl IsotropicTwobodyEnergy + Clone + 'static,
    ) -> Self {
        let n = platform.topology.atoms().len();
        let mut pair_potentials = Vec::with_capacity(n);
        let make_box = |_| Box::new(default_pot.clone()) as Box<dyn IsotropicTwobodyEnergy>;
        for _ in 0..n {
            pair_potentials.push((0..n).map(make_box).collect());
        }
        Self {
            pair_potentials,
            platform,
        }
    }
}

<<<<<<< HEAD
impl NonbondedInterface for NonbondedBoxed {
    fn platform(&self) -> &ReferencePlatform {
        &self.platform
=======
    /// Calculates the energy between two particles
    #[inline]
    fn particle_with_particle(&self, particle1: &Particle, particle2: &Particle) -> f64 {
        let distance_squared = 0.0;
        // let distance_squared = self
        //     .platform
        //     .distance_squared(particle1.pos(), particle2.pos());
        self.pair_potentials[particle1.atom_id][particle2.atom_id]
            .isotropic_twobody_energy(distance_squared)
    }

    /// Single particle with all remaining active particles
    fn _particle_with_all(&self, group_index: usize, rel_index: usize) -> f64 {
        let groups = &self.platform.groups();
        let index = groups[group_index].absolute_index(rel_index).unwrap();
        groups
            .iter()
            .flat_map(|group| group.iter_active())
            .filter(|other| *other != index)
            .fold(0.0, |sum, other| {
                let particle1 = &self.platform.particles[index];
                let particle2 = &self.platform.particles[other];
                sum + self.particle_with_particle(particle1, particle2)
            })
>>>>>>> 3cb5e402
    }

    fn particle_with_particle(&self, particle1: &Particle, particle2: &Particle) -> f64 {
        let distance_squared = self
            .platform()
            .cell
            .distance_squared(&particle1.pos, &particle2.pos);
        self.pair_potentials[particle1.id][particle2.id].isotropic_twobody_energy(distance_squared)
    }
}

#[derive(Debug, Clone, Serialize)]
pub struct Nonbonded<'a, T: IsotropicTwobodyEnergy> {
    /// Matrix of pair potentials base on particle ids
    pair_potentials: Vec<Vec<T>>,
    /// Reference to the platform
    #[serde(skip)]
    platform: &'a ReferencePlatform,
}

impl<T> Nonbonded<'_, T>
where
    T: IsotropicTwobodyEnergy + 'static,
{
    pub fn new(platform: &'static ReferencePlatform) -> Self {
        // TODO: Here we should fill out the pair potential matrix by looping
        // over all particle id's.
        let pair_potentials = Vec::new();
        Self {
            pair_potentials,
            platform,
        }
    }
}

impl<T> NonbondedInterface for Nonbonded<'_, T>
where
    T: IsotropicTwobodyEnergy + 'static,
{
    fn platform(&self) -> &ReferencePlatform {
        self.platform
    }

    fn particle_with_particle(&self, particle1: &Particle, particle2: &Particle) -> f64 {
        let distance_squared = self
            .platform()
            .cell
            .distance_squared(&particle1.pos, &particle2.pos);
        self.pair_potentials[particle1.id][particle2.id].isotropic_twobody_energy(distance_squared)
    }
}

impl<T> SyncFrom for Nonbonded<'static, T>
where
    T: IsotropicTwobodyEnergy + 'static + Clone,
{
    fn sync_from(&mut self, other: &dyn AsAny, change: &Change) -> anyhow::Result<()> {
        let other = other
            .downcast_ref::<Self>()
            .ok_or_else(|| anyhow::anyhow!("Could not downcast"))?;

        match change {
            Change::Everything => *self = other.clone(),
            _ => todo!(),
        }
        Ok(())
    }
}<|MERGE_RESOLUTION|>--- conflicted
+++ resolved
@@ -21,8 +21,8 @@
 
 use super::ReferencePlatform;
 use crate::{
-    cell::BoundaryConditions, energy::EnergyTerm, Change, Group, GroupChange, GroupCollection,
-    Particle, SyncFrom,
+    cell::BoundaryConditions, energy::EnergyTerm, topology::TopologyLike, Change, Group,
+    GroupChange, GroupCollection, Particle, PointParticle, SyncFrom,
 };
 
 /// Interface for nonbonded interactions.
@@ -91,13 +91,17 @@
 }
 
 /// Nonbonded interactions with boxed pair potentials.
+#[derive(Debug)]
 pub struct NonbondedBoxed {
     pair_potentials: Vec<Vec<Box<dyn IsotropicTwobodyEnergy>>>,
     platform: Box<ReferencePlatform>,
 }
 
 impl NonbondedBoxed {
-    pub fn new(platform: Box<ReferencePlatform>) -> Self {
+    pub fn new(platform: Box<ReferencePlatform>) -> Self
+    where
+        Self: Sized,
+    {
         let pair_potentials = Vec::new();
         Self {
             pair_potentials,
@@ -109,7 +113,10 @@
     pub fn with_default(
         platform: Box<ReferencePlatform>,
         default_pot: impl IsotropicTwobodyEnergy + Clone + 'static,
-    ) -> Self {
+    ) -> Self
+    where
+        Self: Sized,
+    {
         let n = platform.topology.atoms().len();
         let mut pair_potentials = Vec::with_capacity(n);
         let make_box = |_| Box::new(default_pot.clone()) as Box<dyn IsotropicTwobodyEnergy>;
@@ -123,36 +130,9 @@
     }
 }
 
-<<<<<<< HEAD
 impl NonbondedInterface for NonbondedBoxed {
     fn platform(&self) -> &ReferencePlatform {
         &self.platform
-=======
-    /// Calculates the energy between two particles
-    #[inline]
-    fn particle_with_particle(&self, particle1: &Particle, particle2: &Particle) -> f64 {
-        let distance_squared = 0.0;
-        // let distance_squared = self
-        //     .platform
-        //     .distance_squared(particle1.pos(), particle2.pos());
-        self.pair_potentials[particle1.atom_id][particle2.atom_id]
-            .isotropic_twobody_energy(distance_squared)
-    }
-
-    /// Single particle with all remaining active particles
-    fn _particle_with_all(&self, group_index: usize, rel_index: usize) -> f64 {
-        let groups = &self.platform.groups();
-        let index = groups[group_index].absolute_index(rel_index).unwrap();
-        groups
-            .iter()
-            .flat_map(|group| group.iter_active())
-            .filter(|other| *other != index)
-            .fold(0.0, |sum, other| {
-                let particle1 = &self.platform.particles[index];
-                let particle2 = &self.platform.particles[other];
-                sum + self.particle_with_particle(particle1, particle2)
-            })
->>>>>>> 3cb5e402
     }
 
     fn particle_with_particle(&self, particle1: &Particle, particle2: &Particle) -> f64 {
@@ -160,7 +140,8 @@
             .platform()
             .cell
             .distance_squared(&particle1.pos, &particle2.pos);
-        self.pair_potentials[particle1.id][particle2.id].isotropic_twobody_energy(distance_squared)
+        self.pair_potentials[particle1.atom_id()][particle2.atom_id()]
+            .isotropic_twobody_energy(distance_squared)
     }
 }
 
@@ -200,8 +181,9 @@
         let distance_squared = self
             .platform()
             .cell
-            .distance_squared(&particle1.pos, &particle2.pos);
-        self.pair_potentials[particle1.id][particle2.id].isotropic_twobody_energy(distance_squared)
+            .distance_squared(particle1.pos(), particle2.pos());
+        self.pair_potentials[particle1.atom_id()][particle2.atom_id()]
+            .isotropic_twobody_energy(distance_squared)
     }
 }
 
