use anglescan::{
    energy, icotable,
    icotable::IcoSphereTable,
    structure::{AtomKinds, Structure},
    to_cartesian, to_spherical, Sample, TwobodyAngles, Vector3,
};
use anyhow::Result;
use clap::{Parser, Subcommand};
use coulomb::{DebyeLength, Medium, Salt};
use indicatif::ParallelProgressIterator;
use nu_ansi_term::Color::{Red, Yellow};
use rayon::iter::{IntoParallelRefIterator, ParallelIterator};
use rgb::RGB8;
use std::{f64::consts::PI, ops::Neg};
use std::{io::Write, path::PathBuf};
extern crate pretty_env_logger;
#[macro_use]
extern crate log;
use anglescan::UnitQuaternion;
use iter_num_tools::arange;
use rand::Rng;
use textplots::{Chart, ColorPlot, Shape};

#[derive(Parser)]
#[command(version, about, long_about = None)]
struct Cli {
    #[command(subcommand)]
    command: Option<Commands>,
}

#[derive(Subcommand)]
enum Commands {
    Dipole {
        /// Path to first XYZ file
        #[arg(short = 'o', long)]
        output: PathBuf,
        /// Dipole moment strength
        #[arg(short = 'm')]
        mu: f64,
        /// Angular resolution in radians
        #[arg(short = 'r', long, default_value = "0.1")]
        resolution: f64,
        /// Minimum mass center distance
        #[arg(long)]
        rmin: f64,
        /// Maximum mass center distance
        #[arg(long)]
        rmax: f64,
        /// Mass center distance step
        #[arg(long)]
        dr: f64,
    },

    Potential {
        /// Path to first XYZ file
        #[arg(short = '1', long)]
        mol1: PathBuf,
        /// Angular resolution in radians
        #[arg(short = 'r', long, default_value = "0.1")]
        resolution: f64,
        /// Radius around center of mass to scan to calc. potentil (angstroms)
        #[arg(long)]
        radius: f64,
        /// YAML file with atom definitions (names, charges, etc.)
        #[arg(short = 'a', long)]
        atoms: PathBuf,
        /// 1:1 salt molarity in mol/l
        #[arg(short = 'M', long, default_value = "0.1")]
        molarity: f64,
        /// Cutoff distance for pair-wise interactions (angstroms)
        #[arg(long, default_value = "40.0")]
        cutoff: f64,
        /// Temperature in K
        #[arg(short = 'T', long, default_value = "298.15")]
        temperature: f64,
    },

    /// Scan angles and tabulate energy between two rigid bodies
    Scan {
        /// Path to first XYZ file
        #[arg(short = '1', long)]
        mol1: PathBuf,
        /// Path to second XYZ file
        #[arg(short = '2', long)]
        mol2: PathBuf,
        /// Angular resolution in radians
        #[arg(short = 'r', long, default_value = "0.1")]
        resolution: f64,
        /// Minimum mass center distance
        #[arg(long)]
        rmin: f64,
        /// Maximum mass center distance
        #[arg(long)]
        rmax: f64,
        /// Mass center distance step
        #[arg(long)]
        dr: f64,
        /// YAML file with atom definitions (names, charges, etc.)
        #[arg(short = 'a', long)]
        atoms: PathBuf,
        /// 1:1 salt molarity in mol/l
        #[arg(short = 'M', long, default_value = "0.1")]
        molarity: f64,
        /// Cutoff distance for pair-wise interactions (angstroms)
        #[arg(long, default_value = "40.0")]
        cutoff: f64,
        /// Temperature in K
        #[arg(short = 'T', long, default_value = "298.15")]
        temperature: f64,
    },
}

/// Calculate energy of all two-body poses
fn do_scan(cmd: &Commands) -> Result<()> {
    let Commands::Scan {
        mol1,
        mol2,
        resolution,
        rmin,
        rmax,
        dr,
        atoms,
        molarity,
        cutoff,
        temperature,
    } = cmd
    else {
        anyhow::bail!("Unknown command");
    };
    assert!(rmin < rmax);

    let mut atomkinds = AtomKinds::from_yaml(atoms)?;
    atomkinds.set_missing_epsilon(2.479);

    let scan = TwobodyAngles::new(*resolution).unwrap();
    let medium = Medium::salt_water(*temperature, Salt::SodiumChloride, *molarity);
    let multipole = coulomb::pairwise::Plain::new(*cutoff, medium.debye_length());
    let pair_matrix = energy::PairMatrix::new(&atomkinds.atomlist, &multipole);
    let ref_a = Structure::from_xyz(mol1, &atomkinds);
    let ref_b = Structure::from_xyz(mol2, &atomkinds);

    info!("{} per distance", scan);
    info!("{}", medium);

    // Scan over mass center distances
    let distances: Vec<f64> = iter_num_tools::arange(*rmin..*rmax, *dr).collect::<Vec<_>>();
    info!(
        "Scanning COM range [{:.1}, {:.1}) in {:.1} Å steps 🐾",
        rmin, rmax, dr
    );
    let com_scan = distances
        .par_iter()
        .progress_count(distances.len() as u64)
        .map(|r| {
            let r_vec = Vector3::<f64>::new(0.0, 0.0, *r);
            let sample = scan
                .sample_all_angles(&ref_a, &ref_b, &pair_matrix, &r_vec, *temperature)
                .unwrap();
            (r_vec, sample)
        })
        .collect::<Vec<_>>();

    report_pmf(com_scan.as_slice(), &PathBuf::from("pmf.dat"));
    Ok(())
}

/// Write PMF and mean energy as a function of mass center separation to file
fn report_pmf(samples: &[(Vector3<f64>, Sample)], path: &PathBuf) {
    // File with F(R) and U(R)
    let mut pmf_file = std::fs::File::create(path).unwrap();
    let mut pmf_data = Vec::<(f32, f32)>::new();
    let mut mean_energy_data = Vec::<(f32, f32)>::new();
    writeln!(pmf_file, "# R/Å F/kT U/kT").unwrap();
    samples.iter().for_each(|(r, sample)| {
        let mean_energy = sample.mean_energy() / sample.thermal_energy;
        let free_energy = sample.free_energy() / sample.thermal_energy;
        pmf_data.push((r.norm() as f32, free_energy as f32));
        mean_energy_data.push((r.norm() as f32, mean_energy as f32));
        writeln!(
            pmf_file,
            "{:.2} {:.2} {:.2}",
            r.norm(),
            free_energy,
            mean_energy
        )
        .unwrap();
    });
    info!(
        "Plot: {} and {} along mass center separation. In units of kT and angstroms.",
        Yellow.bold().paint("free energy"),
        Red.bold().paint("mean energy")
    );
    if log::max_level() >= log::Level::Info {
        const YELLOW: RGB8 = RGB8::new(255, 255, 0);
        const RED: RGB8 = RGB8::new(255, 0, 0);
        let rmin = mean_energy_data.first().unwrap().0;
        let rmax = mean_energy_data.last().unwrap().0;
        Chart::new(100, 50, rmin, rmax)
            .linecolorplot(&Shape::Lines(&mean_energy_data), RED)
            .linecolorplot(&Shape::Lines(&pmf_data), YELLOW)
            .nice();
    }
}

fn do_dipole(cmd: &Commands) -> Result<()> {
    let Commands::Dipole {
        output,
        mu,
        resolution,
        rmin,
        rmax,
        dr,
    } = cmd
    else {
        panic!("Unexpected command");
    };
    let distances: Vec<f64> = iter_num_tools::arange(*rmin..*rmax, *dr).collect();
    let n_points = (4.0 * PI / resolution.powi(2)).round() as usize;
    let mut icotable = IcoSphereTable::<f64>::from_min_points(n_points)?;
    let resolution = (4.0 * PI / icotable.vertices.len() as f64).sqrt();
    log::info!(
        "Requested {} points on a sphere; got {} -> new resolution = {:.2}",
        n_points,
        icotable.vertices.len(),
        resolution
    );

    let mut dipole_file = std::fs::File::create(output)?;
    writeln!(dipole_file, "# R/Å w_vertex w_exact w_interpolated")?;
    let charge = 1.0;
    let bjerrum_len = 7.0;

    for radius in distances {
        let vertex_exp_energy = |v: &Vector3<f64>| {
            let (_r, theta, _phi) = to_spherical(v);
            let field = bjerrum_len * charge / radius.powi(2);
            let u = field * mu * theta.cos();
            (-u).exp()
        };
        icotable.set_vertex_data(vertex_exp_energy);

        let partition_function =
            icotable.vertex_data().iter().sum::<f64>() / icotable.vertex_data().len() as f64;

        let field = -bjerrum_len * charge / radius.powi(2);
        let exact_energy = ((field * mu).sinh() / (field * mu)).ln().neg();

        // Now also calculate the partition function by interpolated energies
        // Here we need to take into account the volume element sin(theta) dtheta dphi
        let mut partition_func_interpolated = 0.0;
        // let mut norm = 0.0;
        // for theta in arange(0.0001..PI, resolution) {
        //     for phi in arange(0.0001..2.0 * PI, resolution) {
        //         let point = &to_cartesian(1.0, theta, phi);
        //         let exp_energy = icotable::barycentric_interpolation(&icotable,point);
        //         partition_func_interpolated += exp_energy * theta.sin();
        //         norm += theta.sin();
        //     }
        // }
        // partition_func_interpolated /= norm;

        let mut rng = rand::thread_rng();
        let mut rotated_icosphere = IcoSphereTable::<f64>::from_min_points(n_points)?;
        let num_random_rotations: usize = 10;

        for _ in 0..num_random_rotations {
            let point: Vector3<f64> = faunus::transform::random_unit_vector(&mut rng);
            let quaternion = UnitQuaternion::<f64>::from_axis_angle(
                &nalgebra::Unit::new_normalize(point),
                rng.gen_range(0.0..2.0 * PI),
            );
            rotated_icosphere.transform_vertices(|v| quaternion.transform_vector(v));

            for vertex in rotated_icosphere.vertices.iter() {
                let exp_energy = icotable::barycentric_interpolation(&icotable, vertex);
                partition_func_interpolated += exp_energy;
            }
        }
        partition_func_interpolated /= (num_random_rotations * rotated_icosphere.vertices.len())
            as f64;

        // let n = 4000;
        // for _ in 0..n {
        //     let point = faunus::transform::random_unit_vector(&mut rng);
        //     let exp_energy = icotable::barycentric_interpolation(&icotable, &point);
        //     partition_func_interpolated += exp_energy;
        // }
        // partition_func_interpolated /= n as f64;

        writeln!(
            dipole_file,
            "{:.5} {:.5} {:.5} {:.5}",
            radius,
            partition_function.ln().neg(),
            exact_energy,
            partition_func_interpolated.ln().neg()
        )?;
    }

    Ok(())
}

// Calculate electric potential at points on a sphere around a molecule
fn do_potential(cmd: &Commands) -> Result<()> {
    let Commands::Potential {
        mol1,
        resolution,
        radius,
        atoms,
        molarity,
        cutoff,
        temperature,
    } = cmd
    else {
        panic!("Unexpected command");
    };
    let mut atomkinds = AtomKinds::from_yaml(atoms)?;
    atomkinds.set_missing_epsilon(2.479);

    let medium = Medium::salt_water(*temperature, Salt::SodiumChloride, *molarity);
    let multipole = coulomb::pairwise::Plain::new(*cutoff, medium.debye_length());
    let structure = Structure::from_xyz(mol1, &atomkinds);

    let n_points = (4.0 * PI / resolution.powi(2)).round() as usize;
    let vertices = anglescan::make_icosphere_vertices(n_points)?;
    let resolution = (4.0 * PI / vertices.len() as f64).sqrt();
    log::info!(
        "Requested {} points on a sphere; got {} -> new resolution = {:.2}",
        n_points,
        vertices.len(),
        resolution
    );

    let mut icotable = IcoSphereTable::<f64>::from_min_points(n_points)?;
    icotable
        .set_vertex_data(|v| energy::electric_potential(&structure, &v.scale(*radius), &multipole));
    icotable.save_table("pot_at_vertices.dat")?;
    icotable.save_vmd("triangles.vmd", Some(*radius))?;

    // Make PQR file illustrating the electric potential at each vertex
    let mut pqr_file = std::fs::File::create("potential.pqr")?;
    for (vertex, data) in std::iter::zip(&icotable.vertices, icotable.vertex_data()) {
        pqr_write_atom(&mut pqr_file, 1, &vertex.scale(*radius), *data, 2.0)?;
    }

    // Compare interpolated and exact potential linearly in angular space
    let mut pot_angles_file = std::fs::File::create("pot_at_angles.dat")?;
    let mut pqr_file = std::fs::File::create("potential_angles.pqr")?;
    writeln!(pot_angles_file, "# theta phi interpolated exact relerr")?;
    for theta in arange(0.0001..PI, resolution) {
        for phi in arange(0.0001..2.0 * PI, resolution) {
            let point = &to_cartesian(1.0, theta, phi);
            let interpolated = icotable::barycentric_interpolation(&icotable, point);
            let exact = energy::electric_potential(&structure, &point.scale(*radius), &multipole);
            pqr_write_atom(&mut pqr_file, 1, &point.scale(*radius), exact, 2.0)?;
            let rel_err = (interpolated - exact) / exact;
            let abs_err = (interpolated - exact).abs();
            if abs_err > 0.05 {
                log::debug!(
                    "Potential at theta={:.3} phi={:.3} is {:.4} (exact: {:.4}) abs. error {:.4}",
                    theta,
                    phi,
                    interpolated,
                    exact,
                    abs_err
                );
                let face = icotable.nearest_face(point);
                let bary = icotable.barycentric(point, &face);
<<<<<<< HEAD
                log::debug!("Face: {:?} Barycentric: {:?}\n", face, bary);
=======
                println!("Face: {:?} Barycentric: {:?}", face, bary);
                println!();
>>>>>>> 0c8a3222
            }
            writeln!(
                pot_angles_file,
                "{:.3} {:.3} {:.4} {:.4} {:.4}",
                theta, phi, interpolated, exact, rel_err
            )?;
        }
    }
    Ok(())
}

/// From single ATOM record in PQR file stream
fn pqr_write_atom(
    stream: &mut impl std::io::Write,
    atom_id: usize,
    pos: &Vector3<f64>,
    charge: f64,
    radius: f64,
) -> Result<()> {
    writeln!(
        stream,
        "ATOM  {:5} {:4.4} {:4.3}{:5}    {:8.3} {:8.3} {:8.3} {:.3} {:.3}",
        atom_id, "A", "AAA", 1, pos.x, pos.y, pos.z, charge, radius
    )?;
    Ok(())
}

<<<<<<< HEAD
=======
/// Converts Cartesian coordinates to spherical coordinates (r, theta, phi)
/// where:
/// - r is the radius
/// - theta is the polar angle (0..pi)
/// - phi is the azimuthal angle (0..2pi)
fn to_spherical(cartesian: &Vector3<f64>) -> (f64, f64, f64) {
    let r = cartesian.norm();
    let theta = (cartesian.z / r).acos();
    let phi = cartesian.y.atan2(cartesian.x);
    if phi < 0.0 {
        (r, theta, phi + 2.0 * PI)
    } else {
        (r, theta, phi)
    }
}

/// Converts spherical coordinates (r, theta, phi) to Cartesian coordinates
/// where:
/// - r is the radius
/// - theta is the polar angle (0..pi)
/// - phi is the azimuthal angle (0..2pi)
fn to_cartesian(r: f64, theta: f64, phi: f64) -> Vector3<f64> {
    let (theta_sin, theta_cos) = theta.sin_cos();
    let (phi_sin, phi_cos) = phi.sin_cos();
    Vector3::new(
        r * theta_sin * phi_cos,
        r * theta_sin * phi_sin,
        r * theta_cos,
    )
}

>>>>>>> 0c8a3222
fn do_main() -> Result<()> {
    if std::env::var("RUST_LOG").is_err() {
        std::env::set_var("RUST_LOG", "info");
    }
    pretty_env_logger::init();

    let cli = Cli::parse();
    match cli.command {
        Some(cmd) => match cmd {
            Commands::Dipole { .. } => do_dipole(&cmd)?,
            Commands::Scan { .. } => do_scan(&cmd)?,
            Commands::Potential { .. } => do_potential(&cmd)?,
        },
        None => {
            anyhow::bail!("No command given");
        }
    };
    Ok(())
}

fn main() {
    if let Err(err) = do_main() {
        eprintln!("Error: {}", &err);
        std::process::exit(1);
    }
}

#[cfg(test)]
mod tests {
    use super::*;
    use approx::assert_relative_eq;
    use std::f64::consts::PI;

    #[test]
    fn test_spherical_cartesian_conversion() {
        const ANGLE_TOL: f64 = 1e-6;
        // Skip theta = 0 as phi is undefined
        for theta in arange(0.00001..PI, 0.01) {
            for phi in arange(0.0..2.0 * PI, 0.01) {
                let cartesian = to_cartesian(1.0, theta, phi);
                let (_, theta_converted, phi_converted) = to_spherical(&cartesian);
                assert_relative_eq!(theta, theta_converted, epsilon = ANGLE_TOL);
                assert_relative_eq!(phi, phi_converted, epsilon = ANGLE_TOL);
            }
        }
    }
}<|MERGE_RESOLUTION|>--- conflicted
+++ resolved
@@ -366,12 +366,7 @@
                 );
                 let face = icotable.nearest_face(point);
                 let bary = icotable.barycentric(point, &face);
-<<<<<<< HEAD
                 log::debug!("Face: {:?} Barycentric: {:?}\n", face, bary);
-=======
-                println!("Face: {:?} Barycentric: {:?}", face, bary);
-                println!();
->>>>>>> 0c8a3222
             }
             writeln!(
                 pot_angles_file,
@@ -399,40 +394,6 @@
     Ok(())
 }
 
-<<<<<<< HEAD
-=======
-/// Converts Cartesian coordinates to spherical coordinates (r, theta, phi)
-/// where:
-/// - r is the radius
-/// - theta is the polar angle (0..pi)
-/// - phi is the azimuthal angle (0..2pi)
-fn to_spherical(cartesian: &Vector3<f64>) -> (f64, f64, f64) {
-    let r = cartesian.norm();
-    let theta = (cartesian.z / r).acos();
-    let phi = cartesian.y.atan2(cartesian.x);
-    if phi < 0.0 {
-        (r, theta, phi + 2.0 * PI)
-    } else {
-        (r, theta, phi)
-    }
-}
-
-/// Converts spherical coordinates (r, theta, phi) to Cartesian coordinates
-/// where:
-/// - r is the radius
-/// - theta is the polar angle (0..pi)
-/// - phi is the azimuthal angle (0..2pi)
-fn to_cartesian(r: f64, theta: f64, phi: f64) -> Vector3<f64> {
-    let (theta_sin, theta_cos) = theta.sin_cos();
-    let (phi_sin, phi_cos) = phi.sin_cos();
-    Vector3::new(
-        r * theta_sin * phi_cos,
-        r * theta_sin * phi_sin,
-        r * theta_cos,
-    )
-}
-
->>>>>>> 0c8a3222
 fn do_main() -> Result<()> {
     if std::env::var("RUST_LOG").is_err() {
         std::env::set_var("RUST_LOG", "info");
